--- conflicted
+++ resolved
@@ -97,90 +97,6 @@
 
 # Define the list of files.
 set(KERNEL_SOURCES
-<<<<<<< HEAD
-    src/kernel.c
-    src/multiboot.c
-    src/devices/pci.c
-    src/devices/fpu.c
-    src/drivers/ata.c
-    src/drivers/rtc.c
-    src/drivers/fdc.c
-    src/drivers/mouse.c
-    src/drivers/ps2.c
-    src/drivers/keyboard/keyboard.c
-    src/drivers/keyboard/keymap.c
-    src/fs/vfs.c
-    src/fs/read_write.c
-    src/fs/open.c
-    src/fs/stat.c
-    src/fs/readdir.c
-    src/fs/procfs.c
-    src/fs/ioctl.c
-    src/fs/namei.c
-    src/fs/ext2.c
-    src/hardware/timer.c
-    src/hardware/cpuid.c
-    src/hardware/pic8259.c
-    src/io/port_io.c
-    src/io/mm_io.c
-    src/io/video.c
-    src/io/stdio.c
-    src/io/debug.c
-    src/io/proc_video.c
-    src/io/proc_running.c
-    src/io/proc_feedback.c
-    src/io/proc_system.c
-    src/io/vga/vga.c
-    src/ipc/msg.c
-    src/ipc/sem.c
-    src/ipc/shm.c
-    src/kernel/sys.c
-    src/klib/assert.c
-    src/klib/ctype.c
-    src/klib/mutex.c
-    src/klib/string.c
-    src/klib/vsprintf.c
-    src/klib/vscanf.c
-    src/klib/time.c
-    src/klib/libgen.c
-    src/klib/strerror.c
-    src/klib/math.c
-    src/klib/fcvt.c
-    src/klib/spinlock.c
-    src/klib/rbtree.c
-    src/klib/ndtree.c
-    src/klib/hashmap.c
-    src/klib/list.c
-    src/mem/kheap.c
-    src/mem/paging.c
-    src/mem/slab.c
-    src/mem/vmem_map.c
-    src/mem/zone_allocator.c
-    src/elf/elf.c
-    src/descriptor_tables/gdt.c
-    src/descriptor_tables/gdt.S
-    src/descriptor_tables/interrupt.c
-    src/descriptor_tables/exception.c
-    src/descriptor_tables/interrupt.S
-    src/descriptor_tables/exception.S
-    src/descriptor_tables/idt.c
-    src/descriptor_tables/idt.S
-    src/descriptor_tables/tss.c
-    src/descriptor_tables/tss.S
-    src/process/scheduler_algorithm.c
-    src/process/scheduler_feedback.c
-    src/process/scheduler.c
-    src/process/process.c
-    src/process/wait.c
-    src/process/user.S
-    src/sys/utsname.c
-    src/sys/module.c
-    src/system/errno.c
-    src/system/panic.c
-    src/system/printk.c
-    src/system/signal.c
-    src/system/syscall.c
-=======
     ${PROJECT_SOURCE_DIR}/src/kernel.c
     ${PROJECT_SOURCE_DIR}/src/multiboot.c
     ${PROJECT_SOURCE_DIR}/src/devices/pci.c
@@ -211,6 +127,7 @@
     ${PROJECT_SOURCE_DIR}/src/io/stdio.c
     ${PROJECT_SOURCE_DIR}/src/io/proc_video.c
     ${PROJECT_SOURCE_DIR}/src/io/proc_running.c
+    ${PROJECT_SOURCE_DIR}/src/io/proc_feedback.c
     ${PROJECT_SOURCE_DIR}/src/io/proc_system.c
     ${PROJECT_SOURCE_DIR}/src/io/vga/vga.c
     ${PROJECT_SOURCE_DIR}/src/ipc/msg.c
@@ -250,6 +167,7 @@
     ${PROJECT_SOURCE_DIR}/src/descriptor_tables/tss.c
     ${PROJECT_SOURCE_DIR}/src/descriptor_tables/tss.S
     ${PROJECT_SOURCE_DIR}/src/process/scheduler_algorithm.c
+    ${PROJECT_SOURCE_DIR}/src/process/scheduler_feedback.c
     ${PROJECT_SOURCE_DIR}/src/process/scheduler.c
     ${PROJECT_SOURCE_DIR}/src/process/process.c
     ${PROJECT_SOURCE_DIR}/src/process/wait.c
@@ -261,7 +179,6 @@
     ${PROJECT_SOURCE_DIR}/src/system/printk.c
     ${PROJECT_SOURCE_DIR}/src/system/signal.c
     ${PROJECT_SOURCE_DIR}/src/system/syscall.c
->>>>>>> df347f51
 )
 
 # =============================================================================
