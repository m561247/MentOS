<<<<<<< HEAD
# ------------------------------------------------------------------------------
# Initialize the project.
project(MentOs)
cmake_minimum_required(VERSION 2.8.4)

message(STATUS "Crosscompiling: ${CMAKE_CROSSCOMPILING}")

# ------------------------------------------------------------------------------
# Add operating system specific option.
message(STATUS "System name: ${CMAKE_HOST_SYSTEM_NAME}")
message(STATUS "Kernel version: ${CMAKE_SYSTEM_VERSION}")
if ((${CMAKE_HOST_SYSTEM_NAME} STREQUAL "Darwin") OR APPLE)
    # Apple MacOSx
elseif ((${CMAKE_HOST_SYSTEM_NAME} STREQUAL "Windows") OR WIN32)
    # Windows
    set(EMULATOR_FLAGS ${EMULATOR_FLAGS} -sdl)
else()
    # Generic Unix System
    find_program(LSB_RELEASE_EXEC lsb_release)
    execute_process(COMMAND "${LSB_RELEASE_EXEC}" --short --release
        OUTPUT_VARIABLE LSB_RELEASE_VERSION_SHORT
        OUTPUT_STRIP_TRAILING_WHITESPACE)
    message(STATUS "LSB version: ${LSB_RELEASE_VERSION_SHORT}")
    if (${LSB_RELEASE_VERSION_SHORT} MATCHES "^18")
        # Ubuntu 18
        set(EMULATOR_FLAGS ${EMULATOR_FLAGS} -sdl)
    elseif (${LSB_RELEASE_VERSION_SHORT} MATCHES "^19")
        # Ubuntu 19
        set(EMULATOR_FLAGS ${EMULATOR_FLAGS} -display gtk)
    elseif (${LSB_RELEASE_VERSION_SHORT} MATCHES "^20")
        # Ubuntu 20
        set(EMULATOR_FLAGS ${EMULATOR_FLAGS} -display gtk)
    else()
        set(EMULATOR_FLAGS ${EMULATOR_FLAGS} -sdl)
    endif()
endif()

# ------------------------------------------------------------------------------
=======
# =============================================================================
# Set the minimum required version of cmake.
cmake_minimum_required(VERSION 2.8)
# Initialize the project.
project(MentOs)

# =============================================================================
# Set the default build type to Debug.
if(NOT CMAKE_BUILD_TYPE)
  message(STATUS "Setting build type to 'Debug' as none was specified.")
  set(CMAKE_BUILD_TYPE
      "Debug"
      CACHE STRING "Choose the type of build." FORCE)
endif()

# =============================================================================
# Add operating system specific option.
message(STATUS "Crosscompiling : ${CMAKE_CROSSCOMPILING}")
message(STATUS "System name    : ${CMAKE_HOST_SYSTEM_NAME}")
message(STATUS "Kernel version : ${CMAKE_SYSTEM_VERSION}")
if((${CMAKE_HOST_SYSTEM_NAME} STREQUAL "Darwin") OR APPLE)
  # Set the Apple MacOSx compilers.
  if(CMAKE_VERSION VERSION_LESS "3.6.0")
    include(CMakeForceCompiler)
    cmake_force_c_compiler(i386-elf-gcc Clang)
    cmake_force_cxx_compiler(i386-elf-g++ Clang)
  else()
    set(CMAKE_C_COMPILER i386-elf-gcc)
    set(CMAKE_CXX_COMPILER i386-elf-g++)
    set(CMAKE_AR i386-elf-ar)
  endif()
  # Speicfy the linker.
  set(CMAKE_LINKER i386-elf-ld)
  # Specify the linker flags.
  set(CMAKE_EXE_LINKER_FLAGS "${CMAKE_EXE_LINKER_FLAGS} -nostdlib")

elseif((${CMAKE_HOST_SYSTEM_NAME} STREQUAL "Windows") OR WIN32)
  # Windows set(EMULATOR_FLAGS ${EMULATOR_FLAGS} -sdl)

else()
  # Generic Unix System
  find_program(LSB_RELEASE_EXEC lsb_release)
  execute_process(
    COMMAND "${LSB_RELEASE_EXEC}" --short --release
    OUTPUT_VARIABLE LSB_RELEASE_VERSION_SHORT
    OUTPUT_STRIP_TRAILING_WHITESPACE)
  message(STATUS "LSB version    : ${LSB_RELEASE_VERSION_SHORT}")
  if(${LSB_RELEASE_VERSION_SHORT} MATCHES "^18")
    # Ubuntu 18 set(EMULATOR_FLAGS ${EMULATOR_FLAGS} -sdl)
  elseif(${LSB_RELEASE_VERSION_SHORT} MATCHES "^19")
    # Ubuntu 19
    set(EMULATOR_FLAGS ${EMULATOR_FLAGS} -display gtk)
  elseif(${LSB_RELEASE_VERSION_SHORT} MATCHES "^20")
    # Ubuntu 20
    set(EMULATOR_FLAGS ${EMULATOR_FLAGS} -display gtk)
  else()
    # set(EMULATOR_FLAGS ${EMULATOR_FLAGS} -sdl)
  endif()
endif()

# =============================================================================
>>>>>>> f43bce08
# Add the debugging option.
set(DEBUGGING_TYPE
    "DEBUG_STDIO"
    CACHE STRING "Chose the type of debugging: DEBUG_STDIO DEBUG_LOG")
set_property(CACHE DEBUGGING_TYPE PROPERTY STRINGS DEBUG_STDIO DEBUG_LOG)
if("${DEBUGGING_TYPE}" STREQUAL "DEBUG_STDIO" OR "${DEBUGGING_TYPE}" STREQUAL "DEBUG_LOG")
  set(CMAKE_C_FLAGS "${CMAKE_C_FLAGS} -D${DEBUGGING_TYPE}")
  message(STATUS "Setting debugging type to ${DEBUGGING_TYPE}.")
else()
  message(FATAL_ERROR "Debugging type ${DEBUGGING_TYPE} is not valid.")
endif()

# =============================================================================
# Add the sub-directories.
add_subdirectory(programs)
add_subdirectory(programs/tests)
add_subdirectory(mentos)
add_subdirectory(initscp)
add_subdirectory(libc)
add_subdirectory(doc)

# =============================================================================
# Target to generate the initrd filesystem.
add_custom_target(
<<<<<<< HEAD
    initfs
    COMMAND echo "---------------------------------------------"
    COMMAND echo "Initializing 'initfs'..."
    COMMAND echo "---------------------------------------------"
    COMMAND ./initscp/initfscp -s ${CMAKE_SOURCE_DIR}/files -t ${CMAKE_BINARY_DIR}/initfs -m /dev
    COMMAND echo "---------------------------------------------"
    COMMAND echo "Done!"
    COMMAND echo "---------------------------------------------"
    DEPENDS initfscp
)
=======
  initrd
  COMMAND echo "---------------------------------------------"
  COMMAND echo "Initializing 'initrd'..."
  COMMAND echo "---------------------------------------------"
  COMMAND initfscp -s ${CMAKE_SOURCE_DIR}/files -t ${CMAKE_BINARY_DIR}/initrd -m /dev
  COMMAND echo "---------------------------------------------"
  COMMAND echo "Done!"
  COMMAND echo "---------------------------------------------"
  DEPENDS initfscp
  DEPENDS all_programs all_tests)
>>>>>>> f43bce08

# =============================================================================
# Update GDB symbol file.
add_custom_target(
  gdb_file
  COMMAND echo "symbol-file ${CMAKE_BINARY_DIR}/mentos/kernel-bootloader.bin" >> ${CMAKE_BINARY_DIR}/.gdbinit
  COMMAND echo "exec-file   ${CMAKE_BINARY_DIR}/mentos/kernel-bootloader.bin" >> ${CMAKE_BINARY_DIR}/.gdbinit
  COMMAND bash ${CMAKE_SOURCE_DIR}/scripts/get_text_address.sh ${CMAKE_BINARY_DIR}/mentos/kernel.bin > ${CMAKE_BINARY_DIR}/.gdbinit
  COMMAND bash ${CMAKE_SOURCE_DIR}/scripts/get_text_address.sh ${CMAKE_BINARY_DIR}/mentos/kernel-bootloader.bin >> ${CMAKE_BINARY_DIR}/.gdbinit
  COMMAND bash ${CMAKE_SOURCE_DIR}/scripts/get_text_address.sh ${CMAKE_BINARY_DIR}/programs/tests/test_* >> ${CMAKE_BINARY_DIR}/.gdbinit
  COMMAND bash ${CMAKE_SOURCE_DIR}/scripts/get_text_address.sh ${CMAKE_BINARY_DIR}/programs/prog_* >> ${CMAKE_BINARY_DIR}/.gdbinit
  COMMAND echo "break boot.c: boot_main" >> ${CMAKE_BINARY_DIR}/.gdbinit
  COMMAND echo "break kernel.c: kmain" >> ${CMAKE_BINARY_DIR}/.gdbinit
  COMMAND echo "target remote localhost:1234" >> ${CMAKE_BINARY_DIR}/.gdbinit
  DEPENDS ${PROJECT_NAME}_bootloader
  DEPENDS all_programs all_tests
  DEPENDS libc)

# =============================================================================
# Update GDB symbol file.
add_custom_target(
  gdb_file_clion_embedded
  COMMAND echo "symbol-file ${CMAKE_BINARY_DIR}/mentos/kernel-bootloader.bin" >> ${CMAKE_BINARY_DIR}/.gdbinit
  COMMAND echo "exec-file   ${CMAKE_BINARY_DIR}/mentos/kernel-bootloader.bin" >> ${CMAKE_BINARY_DIR}/.gdbinit
  COMMAND bash ${CMAKE_SOURCE_DIR}/scripts/get_text_address.sh ${CMAKE_BINARY_DIR}/mentos/kernel.bin > ${CMAKE_BINARY_DIR}/.gdbinit
  COMMAND bash ${CMAKE_SOURCE_DIR}/scripts/get_text_address.sh ${CMAKE_BINARY_DIR}/mentos/kernel-bootloader.bin >> ${CMAKE_BINARY_DIR}/.gdbinit
  COMMAND bash ${CMAKE_SOURCE_DIR}/scripts/get_text_address.sh ${CMAKE_BINARY_DIR}/programs/prog_* >> ${CMAKE_BINARY_DIR}/.gdbinit
  DEPENDS ${PROJECT_NAME}_bootloader
  DEPENDS all_programs all_tests
  DEPENDS libc)

# =============================================================================
# Set memory size.
set(MEMORY_SIZE 1096M)

# =============================================================================
# Builds the code and runs qemu with the built Os.
<<<<<<< HEAD
SET(EMULATOR qemu-system-i386)
if (${DEBUGGING_TYPE} STREQUAL DEBUG_LOG)
    SET(EMULATOR_FLAGS ${EMULATOR_FLAGS} -serial file:serial.log)
elseif (${DEBUGGING_TYPE} STREQUAL DEBUG_STDIO)
    SET(EMULATOR_FLAGS ${EMULATOR_FLAGS} -serial stdio)
endif ()
SET(EMULATOR_FLAGS ${EMULATOR_FLAGS} -vga std)
SET(EMULATOR_FLAGS ${EMULATOR_FLAGS} -k it)
SET(EMULATOR_FLAGS ${EMULATOR_FLAGS} -m ${MEMORY_SIZE})
SET(EMULATOR_KERNEL -kernel mentos/kernel.bin)
SET(EMULATOR_FS -initrd initfs)
=======
set(EMULATOR qemu-system-i386)
if(${DEBUGGING_TYPE} STREQUAL DEBUG_LOG)
  set(EMULATOR_FLAGS ${EMULATOR_FLAGS} -serial file:serial.log)
elseif(${DEBUGGING_TYPE} STREQUAL DEBUG_STDIO)
  set(EMULATOR_FLAGS ${EMULATOR_FLAGS} -serial stdio)
endif()
set(EMULATOR_FLAGS ${EMULATOR_FLAGS} -vga std)
set(EMULATOR_FLAGS ${EMULATOR_FLAGS} -m ${MEMORY_SIZE})
set(EMULATOR_KERNEL -kernel mentos/kernel-bootloader.bin)
set(EMULATOR_FS -initrd initrd)
>>>>>>> f43bce08

add_custom_target(
  qemu
  COMMAND ${EMULATOR} ${EMULATOR_FLAGS} ${EMULATOR_KERNEL} ${EMULATOR_FS}
  DEPENDS kernel-bootloader.bin initrd all_programs all_tests libc)

# =============================================================================
# Builds the code and runs qemu with the built Os.
set(EMULATOR_FLAGS_GDB ${EMULATOR_FLAGS} -s -S)

add_custom_target(
  qemu-gdb
  COMMAND ${EMULATOR} ${EMULATOR_FLAGS_GDB} ${EMULATOR_KERNEL} ${EMULATOR_FS} &
  DEPENDS gdb_file kernel-bootloader.bin initrd)

add_custom_target(all-execs-clion-embedded DEPENDS gdb_file_clion_embedded kernel-bootloader.bin initrd)<|MERGE_RESOLUTION|>--- conflicted
+++ resolved
@@ -1,43 +1,3 @@
-<<<<<<< HEAD
-# ------------------------------------------------------------------------------
-# Initialize the project.
-project(MentOs)
-cmake_minimum_required(VERSION 2.8.4)
-
-message(STATUS "Crosscompiling: ${CMAKE_CROSSCOMPILING}")
-
-# ------------------------------------------------------------------------------
-# Add operating system specific option.
-message(STATUS "System name: ${CMAKE_HOST_SYSTEM_NAME}")
-message(STATUS "Kernel version: ${CMAKE_SYSTEM_VERSION}")
-if ((${CMAKE_HOST_SYSTEM_NAME} STREQUAL "Darwin") OR APPLE)
-    # Apple MacOSx
-elseif ((${CMAKE_HOST_SYSTEM_NAME} STREQUAL "Windows") OR WIN32)
-    # Windows
-    set(EMULATOR_FLAGS ${EMULATOR_FLAGS} -sdl)
-else()
-    # Generic Unix System
-    find_program(LSB_RELEASE_EXEC lsb_release)
-    execute_process(COMMAND "${LSB_RELEASE_EXEC}" --short --release
-        OUTPUT_VARIABLE LSB_RELEASE_VERSION_SHORT
-        OUTPUT_STRIP_TRAILING_WHITESPACE)
-    message(STATUS "LSB version: ${LSB_RELEASE_VERSION_SHORT}")
-    if (${LSB_RELEASE_VERSION_SHORT} MATCHES "^18")
-        # Ubuntu 18
-        set(EMULATOR_FLAGS ${EMULATOR_FLAGS} -sdl)
-    elseif (${LSB_RELEASE_VERSION_SHORT} MATCHES "^19")
-        # Ubuntu 19
-        set(EMULATOR_FLAGS ${EMULATOR_FLAGS} -display gtk)
-    elseif (${LSB_RELEASE_VERSION_SHORT} MATCHES "^20")
-        # Ubuntu 20
-        set(EMULATOR_FLAGS ${EMULATOR_FLAGS} -display gtk)
-    else()
-        set(EMULATOR_FLAGS ${EMULATOR_FLAGS} -sdl)
-    endif()
-endif()
-
-# ------------------------------------------------------------------------------
-=======
 # =============================================================================
 # Set the minimum required version of cmake.
 cmake_minimum_required(VERSION 2.8)
@@ -99,7 +59,6 @@
 endif()
 
 # =============================================================================
->>>>>>> f43bce08
 # Add the debugging option.
 set(DEBUGGING_TYPE
     "DEBUG_STDIO"
@@ -124,18 +83,6 @@
 # =============================================================================
 # Target to generate the initrd filesystem.
 add_custom_target(
-<<<<<<< HEAD
-    initfs
-    COMMAND echo "---------------------------------------------"
-    COMMAND echo "Initializing 'initfs'..."
-    COMMAND echo "---------------------------------------------"
-    COMMAND ./initscp/initfscp -s ${CMAKE_SOURCE_DIR}/files -t ${CMAKE_BINARY_DIR}/initfs -m /dev
-    COMMAND echo "---------------------------------------------"
-    COMMAND echo "Done!"
-    COMMAND echo "---------------------------------------------"
-    DEPENDS initfscp
-)
-=======
   initrd
   COMMAND echo "---------------------------------------------"
   COMMAND echo "Initializing 'initrd'..."
@@ -146,7 +93,6 @@
   COMMAND echo "---------------------------------------------"
   DEPENDS initfscp
   DEPENDS all_programs all_tests)
->>>>>>> f43bce08
 
 # =============================================================================
 # Update GDB symbol file.
@@ -184,30 +130,16 @@
 
 # =============================================================================
 # Builds the code and runs qemu with the built Os.
-<<<<<<< HEAD
-SET(EMULATOR qemu-system-i386)
-if (${DEBUGGING_TYPE} STREQUAL DEBUG_LOG)
-    SET(EMULATOR_FLAGS ${EMULATOR_FLAGS} -serial file:serial.log)
-elseif (${DEBUGGING_TYPE} STREQUAL DEBUG_STDIO)
-    SET(EMULATOR_FLAGS ${EMULATOR_FLAGS} -serial stdio)
-endif ()
-SET(EMULATOR_FLAGS ${EMULATOR_FLAGS} -vga std)
-SET(EMULATOR_FLAGS ${EMULATOR_FLAGS} -k it)
-SET(EMULATOR_FLAGS ${EMULATOR_FLAGS} -m ${MEMORY_SIZE})
-SET(EMULATOR_KERNEL -kernel mentos/kernel.bin)
-SET(EMULATOR_FS -initrd initfs)
-=======
 set(EMULATOR qemu-system-i386)
 if(${DEBUGGING_TYPE} STREQUAL DEBUG_LOG)
   set(EMULATOR_FLAGS ${EMULATOR_FLAGS} -serial file:serial.log)
 elseif(${DEBUGGING_TYPE} STREQUAL DEBUG_STDIO)
   set(EMULATOR_FLAGS ${EMULATOR_FLAGS} -serial stdio)
-endif()
+endif(${DEBUGGING_TYPE} STREQUAL DEBUG_LOG)
 set(EMULATOR_FLAGS ${EMULATOR_FLAGS} -vga std)
 set(EMULATOR_FLAGS ${EMULATOR_FLAGS} -m ${MEMORY_SIZE})
 set(EMULATOR_KERNEL -kernel mentos/kernel-bootloader.bin)
 set(EMULATOR_FS -initrd initrd)
->>>>>>> f43bce08
 
 add_custom_target(
   qemu
